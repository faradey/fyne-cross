--- conflicted
+++ resolved
@@ -3,13 +3,9 @@
 ## Unreleased
 - Add support for "fyne release" #3
 - Add support for creating packaged .tar.gz bundles on freebsd #6
-<<<<<<< HEAD
 - Add support for Linux Wayland #10
 - Update fyne cli to v1.4.2-0.20201204171445-8f33697cf611 (fyne-io#1538 fyne-io#1527)
-=======
-- Update fyne cli to v1.4.2-0.20201125075943-97ad77d2abe0 (fyne-io#1538 fyne-io#1527)
 - Deprecate `output` flag in favour of `name`
->>>>>>> 40d0b51b
 
 ## [0.9.0]
 - Releaseing under project namespace with previous 2.2.1 becoming 0.9.0 in fyne-io namespace
