package command

import (
	"fmt"
<<<<<<< HEAD
	goimage "image"
	"os"
	"path/filepath"
=======
>>>>>>> 54925492
	"runtime"
	"strconv"
	"strings"

	ico "github.com/Kodeworks/golang-image-ico"
	"github.com/fyne-io/fyne-cross/internal/log"
	"github.com/fyne-io/fyne-cross/internal/volume"
	"github.com/josephspurrier/goversioninfo"
)

const (
	// windowsOS it the windows OS name
	windowsOS = "windows"
	// windowsImage is the fyne-cross image for the Windows OS
<<<<<<< HEAD
	windowsImage = "fyneio/fyne-cross-images:windows"
=======
	windowsImage = "fyneio/fyne-cross:1.3-windows"
>>>>>>> 54925492
)

var (
	// windowsArchSupported defines the supported target architectures on windows
	windowsArchSupported = []Architecture{ArchAmd64, ArchArm64, Arch386}
)

// Windows build and package the fyne app for the windows OS
type windows struct {
	Images         []containerImage
	defaultContext Context
}

var _ platformBuilder = (*windows)(nil)
var _ Command = (*windows)(nil)

func NewWindowsCommand() *windows {
	return &windows{}
}

func (cmd *windows) Name() string {
	return "windows"
}

// Description returns the command description
func (cmd *windows) Description() string {
	return "Build and package a fyne application for the windows OS"
}

func (cmd *windows) Run() error {
	return commonRun(cmd.defaultContext, cmd.Images, cmd)
}

// Parse parses the arguments and set the usage for the command
func (cmd *windows) Parse(args []string) error {
	commonFlags, err := newCommonFlags()
	if err != nil {
		return err
	}

	flags := &windowsFlags{
		CommonFlags: commonFlags,
		TargetArch:  &targetArchFlag{runtime.GOARCH},
	}

	flagSet.Var(flags.TargetArch, "arch", fmt.Sprintf(`List of target architecture to build separated by comma. Supported arch: %s`, windowsArchSupported))
	flagSet.BoolVar(&flags.Console, "console", false, "If set writes a 'console binary' instead of 'GUI binary'")

	// flags used only in release mode
	flagSet.StringVar(&flags.Certificate, "certificate", "", "The name of the certificate to sign the build")
	flagSet.StringVar(&flags.Developer, "developer", "", "The developer identity for your Microsoft store account")
	flagSet.StringVar(&flags.Password, "password", "", "The password for the certificate used to sign the build")

	// Add exe extension to default output
	flagName := flagSet.Lookup("name")
	flagName.DefValue = fmt.Sprintf("%s.exe", flagName.DefValue)
	flagName.Value.Set(flagName.DefValue)

	flagSet.Usage = cmd.Usage
	flagSet.Parse(args)

	err = cmd.setupContainerImages(flags, flagSet.Args())
	return err
}

// Run runs the command
func (cmd *windows) Build(image containerImage) (string, error) {
	err := prepareIcon(cmd.defaultContext, image)
	if err != nil {
		return "", err
	}

	// Release mode
	if cmd.defaultContext.Release {
		if runtime.GOOS != windowsOS {
			return "", fmt.Errorf("windows release build is supported only on windows hosts")
		}

		err = fyneReleaseHost(cmd.defaultContext, image)
		if err != nil {
			return "", fmt.Errorf("could not package the Fyne app: %v", err)
		}

		packageName := cmd.defaultContext.Name + ".appx"
		if pos := strings.LastIndex(cmd.defaultContext.Name, ".exe"); pos > 0 {
			packageName = cmd.defaultContext.Name[:pos] + ".appx"
		}

		// move the dist package into the expected tmp/$ID/packageName location in the container
		image.Run(cmd.defaultContext.Volume, options{}, []string{
			"mv",
			volume.JoinPathContainer(cmd.defaultContext.WorkDirContainer(), packageName),
			volume.JoinPathContainer(cmd.defaultContext.TmpDirContainer(), image.ID(), packageName),
		})

		return packageName, nil
	}

<<<<<<< HEAD
	// Build mode
	log.Info("[i] Creating Windows resource...")
	windres, err := makeWindowsResource(cmd.defaultContext, image)
	if err != nil {
		return "", err
	}
	log.Infof("[✓] Windows resource created: %s", windres)

	//
	// build
	//
	err = goBuild(cmd.defaultContext, image)
	if err != nil {
		return "", err
	}

=======
>>>>>>> 54925492
	//
	// package
	//
	log.Info("[i] Packaging app...")
	packageName := cmd.defaultContext.Name + ".zip"

<<<<<<< HEAD
	// remove the windres file under the project root
	log.Info("[i] Removing Windows resource")
	err = os.Remove(volume.JoinPathHost(cmd.defaultContext.WorkDirHost(), windres))
	if err != nil {
		log.Infof("[✗] Unable to remove Windows resource: %s", err)
	} else {
		log.Infof("[✓] Windows resource removed")
=======
	// Build mode
	err = fynePackage(cmd.defaultContext, image)
	if err != nil {
		return "", err
>>>>>>> 54925492
	}

	executableName := cmd.defaultContext.Name + ".exe"
	if pos := strings.LastIndex(cmd.defaultContext.Name, ".exe"); pos > 0 {
		executableName = cmd.defaultContext.Name
	}

	// create a zip archive from the compiled binary under the "bin" folder
	// and place it under the tmp folder
	err = image.Run(cmd.defaultContext.Volume, options{}, []string{
		"zip", volume.JoinPathContainer(cmd.defaultContext.TmpDirContainer(), image.ID(), packageName), executableName,
	})
	if err != nil {
		return "", err
	}

	image.Run(cmd.defaultContext.Volume, options{}, []string{
		"mv",
		executableName,
		volume.JoinPathContainer(cmd.defaultContext.BinDirContainer(), image.ID(), executableName),
	})

	return packageName, nil
}

// Usage displays the command usage
func (cmd *windows) Usage() {
	data := struct {
		Name        string
		Description string
	}{
		Name:        cmd.Name(),
		Description: cmd.Description(),
	}

	template := `
Usage: fyne-cross {{ .Name }} [options] [package]

{{ .Description }}

Options:
`

	printUsage(template, data)
	flagSet.PrintDefaults()
}

// windowsFlags defines the command-line flags for the windows command
type windowsFlags struct {
	*CommonFlags

	// TargetArch represents a list of target architecture to build on separated by comma
	TargetArch *targetArchFlag

	// Console defines if the Windows app will build as "console binary" instead of "GUI binary"
	Console bool

	//Certificate represents the name of the certificate to sign the build
	Certificate string
	//Developer represents the developer identity for your Microsoft store account
	Developer string
	//Password represents the password for the certificate used to sign the build [Windows]
	Password string
}

// setupContainerImages returns the command ContainerImages for a windows target
func (cmd *windows) setupContainerImages(flags *windowsFlags, args []string) error {
	targetArch, err := targetArchFromFlag(*flags.TargetArch, windowsArchSupported)
	if err != nil {
		return fmt.Errorf("could not make build context for %s OS: %s", windowsOS, err)
	}

	ctx, err := makeDefaultContext(flags.CommonFlags, args)
	if err != nil {
		return err
	}

	ctx.Certificate = flags.Certificate
	ctx.Developer = flags.Developer
	ctx.Password = flags.Password

	if !flags.Console {
		ctx.LdFlags = append(ctx.LdFlags, "-H=windowsgui")
	}

	cmd.defaultContext = ctx
	runner, err := newContainerEngine(ctx)
	if err != nil {
		return err
	}

	for _, arch := range targetArch {
		image := runner.createContainerImage(arch, windowsOS, overrideDockerImage(flags.CommonFlags, windowsImage))

		image.SetEnv("GOOS", "windows")
		switch arch {
		case ArchAmd64:
			image.SetEnv("GOARCH", "amd64")
			image.SetEnv("CC", "zig cc -target x86_64-windows-gnu -Wdeprecated-non-prototype")
			image.SetEnv("CXX", "zig c++ -target x86_64-windows-gnu -Wdeprecated-non-prototype")
		case Arch386:
			image.SetEnv("GOARCH", "386")
			image.SetEnv("CC", "zig cc -target x86-windows-gnu -Wdeprecated-non-prototype")
			image.SetEnv("CXX", "zig c++ -target x86-windows-gnu -Wdeprecated-non-prototype")
		case ArchArm64:
			image.SetEnv("GOARCH", "arm64")
			image.SetEnv("CC", "zig cc -target aarch64-windows-gnu -Wdeprecated-non-prototype")
			image.SetEnv("CXX", "zig c++ -target aarch64-windows-gnu -Wdeprecated-non-prototype")
		}

		cmd.Images = append(cmd.Images, image)
	}

	return nil
}

// makeWindowsResource create a windows resource under the project root
// that will be automatically linked by compliler during the build
func makeWindowsResource(ctx Context, image containerImage) (string, error) {

	imgSrc, err := os.Open(ctx.Icon)
	if err != nil {
		return "", fmt.Errorf("failed to open icon source image: %w", err)
	}
	defer imgSrc.Close()
	srcImg, _, err := goimage.Decode(imgSrc)
	if err != nil {
		return "", fmt.Errorf("failed to decode icon source image: %w", err)
	}

	icoPath := volume.JoinPathHost(ctx.TmpDirHost(), "icon.ico")
	icoFile, err := os.Create(icoPath)
	if err != nil {
		return "", fmt.Errorf("failed to open icon ico file: %w", err)
	}

	err = ico.Encode(icoFile, srcImg)
	if err != nil {
		return "", fmt.Errorf("failed to encode icon: %w", err)
	}

	err = icoFile.Close()
	if err != nil {
		return "", fmt.Errorf("failed to close icon ico file: %w", err)
	}

	ver := ctx.AppVersion
	ver_parts := strings.Split(ver, ".")
	if len(ver_parts) > 3 {
		fmt.Println("invalid version", ver)
		os.Exit(1)
	}

	var major, minor, patch int
	major, err = strconv.Atoi(ver_parts[0])
	if err != nil {
		fmt.Println("invalid major version", major)
		os.Exit(1)
	}

	if len(ver_parts) >= 2 {
		minor, err = strconv.Atoi(ver_parts[1])
		if err != nil {
			fmt.Println("invalid minor version", minor)
			os.Exit(1)
		}
	}
	if len(ver_parts) == 3 {
		patch, err = strconv.Atoi(ver_parts[2])
		if err != nil {
			fmt.Println("invalid patch version", patch)
			os.Exit(1)
		}
	}

	build, err := strconv.Atoi(ctx.AppBuild)
	if err != nil {
		fmt.Println("invalid patch version", patch)
		os.Exit(1)
	}

	fv := goversioninfo.FileVersion{
		Major: major,
		Minor: minor,
		Patch: patch,
		Build: build,
	}

	vi := &goversioninfo.VersionInfo{
		IconPath: icoPath,
		FixedFileInfo: goversioninfo.FixedFileInfo{
			FileVersion:    fv,
			ProductVersion: fv,
		},
		StringFileInfo: goversioninfo.StringFileInfo{
			InternalName:     ctx.Name,
			OriginalFilename: ctx.Name,
			FileVersion:      ver + "." + ctx.AppBuild,
			ProductName:      ctx.Name,
			ProductVersion:   ver,
		},
	}

	// Fill the structures with config data.
	vi.Build()

	// Write the data to a buffer.
	vi.Walk()

	// copy the windows resource under the package root
	// it will be automatically linked by compiler during build
	windres := ctx.Name + ".syso"
	out := volume.JoinPathHost(ctx.WorkDirHost(), filepath.Join(ctx.Package, windres))
	err = vi.WriteSyso(out, image.Architecture().String())
	return windres, err
}<|MERGE_RESOLUTION|>--- conflicted
+++ resolved
@@ -2,31 +2,18 @@
 
 import (
 	"fmt"
-<<<<<<< HEAD
-	goimage "image"
-	"os"
-	"path/filepath"
-=======
->>>>>>> 54925492
 	"runtime"
-	"strconv"
 	"strings"
 
-	ico "github.com/Kodeworks/golang-image-ico"
 	"github.com/fyne-io/fyne-cross/internal/log"
 	"github.com/fyne-io/fyne-cross/internal/volume"
-	"github.com/josephspurrier/goversioninfo"
 )
 
 const (
 	// windowsOS it the windows OS name
 	windowsOS = "windows"
 	// windowsImage is the fyne-cross image for the Windows OS
-<<<<<<< HEAD
 	windowsImage = "fyneio/fyne-cross-images:windows"
-=======
-	windowsImage = "fyneio/fyne-cross:1.3-windows"
->>>>>>> 54925492
 )
 
 var (
@@ -125,45 +112,16 @@
 		return packageName, nil
 	}
 
-<<<<<<< HEAD
-	// Build mode
-	log.Info("[i] Creating Windows resource...")
-	windres, err := makeWindowsResource(cmd.defaultContext, image)
-	if err != nil {
-		return "", err
-	}
-	log.Infof("[✓] Windows resource created: %s", windres)
-
-	//
-	// build
-	//
-	err = goBuild(cmd.defaultContext, image)
-	if err != nil {
-		return "", err
-	}
-
-=======
->>>>>>> 54925492
 	//
 	// package
 	//
 	log.Info("[i] Packaging app...")
 	packageName := cmd.defaultContext.Name + ".zip"
 
-<<<<<<< HEAD
-	// remove the windres file under the project root
-	log.Info("[i] Removing Windows resource")
-	err = os.Remove(volume.JoinPathHost(cmd.defaultContext.WorkDirHost(), windres))
-	if err != nil {
-		log.Infof("[✗] Unable to remove Windows resource: %s", err)
-	} else {
-		log.Infof("[✓] Windows resource removed")
-=======
 	// Build mode
 	err = fynePackage(cmd.defaultContext, image)
 	if err != nil {
 		return "", err
->>>>>>> 54925492
 	}
 
 	executableName := cmd.defaultContext.Name + ".exe"
@@ -278,105 +236,4 @@
 	}
 
 	return nil
-}
-
-// makeWindowsResource create a windows resource under the project root
-// that will be automatically linked by compliler during the build
-func makeWindowsResource(ctx Context, image containerImage) (string, error) {
-
-	imgSrc, err := os.Open(ctx.Icon)
-	if err != nil {
-		return "", fmt.Errorf("failed to open icon source image: %w", err)
-	}
-	defer imgSrc.Close()
-	srcImg, _, err := goimage.Decode(imgSrc)
-	if err != nil {
-		return "", fmt.Errorf("failed to decode icon source image: %w", err)
-	}
-
-	icoPath := volume.JoinPathHost(ctx.TmpDirHost(), "icon.ico")
-	icoFile, err := os.Create(icoPath)
-	if err != nil {
-		return "", fmt.Errorf("failed to open icon ico file: %w", err)
-	}
-
-	err = ico.Encode(icoFile, srcImg)
-	if err != nil {
-		return "", fmt.Errorf("failed to encode icon: %w", err)
-	}
-
-	err = icoFile.Close()
-	if err != nil {
-		return "", fmt.Errorf("failed to close icon ico file: %w", err)
-	}
-
-	ver := ctx.AppVersion
-	ver_parts := strings.Split(ver, ".")
-	if len(ver_parts) > 3 {
-		fmt.Println("invalid version", ver)
-		os.Exit(1)
-	}
-
-	var major, minor, patch int
-	major, err = strconv.Atoi(ver_parts[0])
-	if err != nil {
-		fmt.Println("invalid major version", major)
-		os.Exit(1)
-	}
-
-	if len(ver_parts) >= 2 {
-		minor, err = strconv.Atoi(ver_parts[1])
-		if err != nil {
-			fmt.Println("invalid minor version", minor)
-			os.Exit(1)
-		}
-	}
-	if len(ver_parts) == 3 {
-		patch, err = strconv.Atoi(ver_parts[2])
-		if err != nil {
-			fmt.Println("invalid patch version", patch)
-			os.Exit(1)
-		}
-	}
-
-	build, err := strconv.Atoi(ctx.AppBuild)
-	if err != nil {
-		fmt.Println("invalid patch version", patch)
-		os.Exit(1)
-	}
-
-	fv := goversioninfo.FileVersion{
-		Major: major,
-		Minor: minor,
-		Patch: patch,
-		Build: build,
-	}
-
-	vi := &goversioninfo.VersionInfo{
-		IconPath: icoPath,
-		FixedFileInfo: goversioninfo.FixedFileInfo{
-			FileVersion:    fv,
-			ProductVersion: fv,
-		},
-		StringFileInfo: goversioninfo.StringFileInfo{
-			InternalName:     ctx.Name,
-			OriginalFilename: ctx.Name,
-			FileVersion:      ver + "." + ctx.AppBuild,
-			ProductName:      ctx.Name,
-			ProductVersion:   ver,
-		},
-	}
-
-	// Fill the structures with config data.
-	vi.Build()
-
-	// Write the data to a buffer.
-	vi.Walk()
-
-	// copy the windows resource under the package root
-	// it will be automatically linked by compiler during build
-	windres := ctx.Name + ".syso"
-	out := volume.JoinPathHost(ctx.WorkDirHost(), filepath.Join(ctx.Package, windres))
-	err = vi.WriteSyso(out, image.Architecture().String())
-	return windres, err
 }